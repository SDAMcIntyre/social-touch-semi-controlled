import os
import sys
import cv2
import numpy as np
import yaml

<<<<<<< HEAD
from preprocessing.common.pc_data_handler import PointCloudDataHandler
from preprocessing.forearm_extraction.arm_segmentation import ArmSegmentation
from preprocessing.forearm_extraction.capture_manager import CaptureManager
=======
from utils.kinect_mkv_manager import (
    KinectMKV,
    KinectFrame
)

from preprocessing.common import PointCloudDataHandler

from preprocessing.forearm_extraction import (
    ForearmFrameParametersFileHandler,
    ForearmParameters,
    RegionOfInterest,

    ArmSegmentation,

    ForearmSegmentationParamsFileHandler
)
>>>>>>> f50bbfc8


CONFIG_PATH = 'config.yaml'

# -----------------------------------------------------------------
# 1. Custom Exceptions for Better Error Handling
# -----------------------------------------------------------------
class ConfigError(Exception):
    """Exception raised for errors in the config file."""
    pass

# -----------------------------------------------------------------
# 3. Helper Functions (Separation of Concerns)
# -----------------------------------------------------------------
def load_config(config_path: str) -> dict:
    """Loads the YAML configuration file."""
    try:
        with open(config_path, 'r') as f:
            return yaml.safe_load(f)
    except FileNotFoundError:
        raise ConfigError(f"Configuration file not found at: {config_path}")
    except yaml.YAMLError as e:
        raise ConfigError(f"Error parsing YAML configuration: {e}")

def get_corners_from_roi(roi: RegionOfInterest) -> np.ndarray:
    p1 = (roi.top_left_corner.x, roi.top_left_corner.y)
    p2 = (roi.bottom_right_corner.x, roi.bottom_right_corner.y)
    return np.array([p1, p2])

def get_3d_cuboid_from_roi(frame: KinectFrame, roi: RegionOfInterest) -> np.ndarray:
    """Converts the 2D ROI into 3D corner points for the box filter."""
    top_left_corner, bottom_right_corner = get_corners_from_roi(roi)
    p1 = frame.convert_xy_to_xyz(top_left_corner)
    p2 = frame.convert_xy_to_xyz(bottom_right_corner)
    return np.array([p1, p2])

def show_annotated_frames(
        roi: RegionOfInterest, 
        frame: KinectFrame):
    """Displays the depth and color frames with the ROI rectangle."""
    pt1, pt2 = get_corners_from_roi(roi)
    
    depth_mat = frame.get_depth_for_viewing()
    cv2.rectangle(depth_mat, pt1, pt2, (0, 0, 255), 2)
    cv2.imshow("Kinect Depth Frame with ROI", depth_mat)

    color_mat = frame.color
    cv2.rectangle(color_mat, pt1, pt2, (0, 0, 255), 2)
    cv2.imshow("Kinect Color Frame with ROI", color_mat)
    
    print("Press any key in an image window to exit...")
    cv2.waitKey(0)
    cv2.destroyAllWindows()


def _resize_with_padding(image: np.ndarray, target_dims: tuple) -> np.ndarray:
    """
    Resizes an image to a target dimension while preserving the aspect ratio
    by padding the background with black.
    """
    target_w, target_h = target_dims
    if image.shape[0] == 0 or image.shape[1] == 0:
        if len(image.shape) == 3:
            return np.zeros((target_h, target_w, image.shape[2]), dtype=image.dtype)
        else:
            return np.zeros((target_h, target_w), dtype=image.dtype)

    src_h, src_w = image.shape[:2]
    src_ratio = src_w / src_h
    target_ratio = target_w / target_h

    if src_ratio > target_ratio:
        new_w = target_w
        new_h = int(new_w / src_ratio)
    else:
        new_h = target_h
        new_w = int(new_h * src_ratio)

    resized_image = cv2.resize(image, (new_w, new_h))

    if len(image.shape) == 3:
        padded_image = np.zeros((target_h, target_w, image.shape[2]), dtype=image.dtype)
    else:
        padded_image = np.zeros((target_h, target_w), dtype=image.dtype)
        
    y_offset = (target_h - new_h) // 2
    x_offset = (target_w - new_w) // 2

    padded_image[y_offset:y_offset + new_h, x_offset:x_offset + new_w] = resized_image
    return padded_image

def _create_monitoring_frame(frame_index: int,
                             depth_image: np.ndarray,
                             target_dims: tuple = (1080, 1920),
                             display_dims: tuple = (1080, 1920)) -> np.ndarray:
    """
    Creates a monitoring visualization frame but does not display it.
    This function generates the canvas, draws images, overlays, and text, then returns the final image.
    """
    # --- 0. Setup Dimensions ---
    display_h, display_w = display_dims
    panel_width = 450
    images_total_width = display_w - panel_width
    if images_total_width <= 0:
        raise ValueError("Display width is too small for the text panel.")

    # --- 1. Prepare Visualizations and Draw Overlays ---
    target_h, target_w = target_dims
    depth_present = depth_image is not None

    # Use a black image as a placeholder if the source is missing
    
    if depth_present and depth_image.shape[:2] == target_dims:
        depth_normalized = cv2.normalize(depth_image, None, 0, 255, cv2.NORM_MINMAX, dtype=cv2.CV_8U)
        depth_vis = cv2.applyColorMap(depth_normalized, cv2.COLORMAP_JET)
    else:
        depth_vis = np.zeros((target_h, target_w, 3), dtype=np.uint8)


    # --- 2. Create Final Canvas and Assemble Components ---
    final_canvas = np.zeros((display_h, display_w, 3), dtype=np.uint8)

    image_target_box = (images_total_width, display_h)
    resized_depth = _resize_with_padding(depth_vis, image_target_box)
    final_canvas[0:display_h, 0:images_total_width] = resized_depth

    # --- 3. Draw Text on the Right Panel ---
    text_x_start = images_total_width + 15
    text_y = 30
    cv2.putText(final_canvas, f"Frame: {frame_index}", (text_x_start, text_y),
                cv2.FONT_HERSHEY_SIMPLEX, 0.7, (255, 255, 255), 2)
    text_y += 40
    return final_canvas



def _display_frame(frame: np.ndarray) -> bool:
    """
    Displays a given frame in a window and handles user input.
    Returns True if the user presses 'q', False otherwise.
    """
    cv2.imshow("XYZ Monitoring", frame)
    key = cv2.waitKey(1) & 0xFF
    return key == ord('q')

def show_video(source_video, frame_index = 542):
    from pyk4a import PyK4APlayback
    from datetime import timedelta

    display_dims = (1080, 1920)

    playback = PyK4APlayback(source_video)
    playback.open()
    print(f"Successfully opened MKV: {source_video}")

    timestamp_td = timedelta(seconds=frame_index / 30)
    timestamp_usec = int(timestamp_td.total_seconds() * 1_000_000)
    playback.seek(timestamp_usec)

    while True:
        capture = playback.get_next_capture()
        if capture is None: break

        visual_frame = _create_monitoring_frame(
            frame_index=frame_index,
            depth_image=capture.transformed_depth, 
            display_dims=display_dims
        )
        
        _display_frame(visual_frame)

        frame_index += 1
    

# -----------------------------------------------------------------
# 4. Main Orchestrator (uses Dependency Injection)
# -----------------------------------------------------------------
def extract_forearm(
        video_path: str,
        video_config: ForearmParameters,
        output_ply_path: str,
        output_params_path: str,
        *,
        monitor: str = False,
        interactive: str = False,
):
    """
    Orchestrates the entire processing pipeline for a single file.
    
    Args:
        config (dict): The loaded configuration dictionary.
    """
    
    # Load configuration
    config = load_config(os.path.join(os.path.dirname(__file__), CONFIG_PATH))

    if os.path.exists(output_params_path):
        segmentation_params = ForearmSegmentationParamsFileHandler.load(output_params_path)
    else:
        segmentation_params = config['segmentation_params']

    try:
        # 1. Load Data
        print(f"--- Processing {os.path.basename(video_path)} ---")
        
        # 2. Setup Dependencies
        # Dependencies are created here and "injected" into the functions that need them.
        with KinectMKV(video_path) as mkv:
            frame: KinectFrame = mkv[video_config.frame_id]
            point_cloud = frame.generate_o3d_point_cloud()
            
            segmenter = ArmSegmentation(segmentation_params, interactive=interactive)

            cuboid_oppposed_corners = get_3d_cuboid_from_roi(frame, video_config.region_of_interest)
            pcd = segmenter.preprocess(
                point_cloud,
                cuboid_oppposed_corners,
                monitor #  config['visualization']['show_intermediate_steps']
            )
            
            pcd = segmenter.extract_arm(
                pcd,
                monitor #  config['visualization']['show_intermediate_steps']
            )
            
            # 4. Finalize
            if monitor: #  config['visualization']['show_intermediate_steps']
                show_annotated_frames(video_config.region_of_interest, frame)
            PointCloudDataHandler.save(pcd, output_path=output_ply_path)
            # save the parameters
            ForearmSegmentationParamsFileHandler.save(segmenter.params, output_params_path)
            
        return output_ply_path

    except (ConfigError) as e:
        print(f"❌ ERROR: A pipeline failure occurred: {e}", file=sys.stderr)
        sys.exit(1)
    except Exception as e:
        print(f"❌ ERROR: An unexpected error occurred: {e}", file=sys.stderr)
        sys.exit(1)
<|MERGE_RESOLUTION|>--- conflicted
+++ resolved
@@ -4,11 +4,6 @@
 import numpy as np
 import yaml
 
-<<<<<<< HEAD
-from preprocessing.common.pc_data_handler import PointCloudDataHandler
-from preprocessing.forearm_extraction.arm_segmentation import ArmSegmentation
-from preprocessing.forearm_extraction.capture_manager import CaptureManager
-=======
 from utils.kinect_mkv_manager import (
     KinectMKV,
     KinectFrame
@@ -25,7 +20,6 @@
 
     ForearmSegmentationParamsFileHandler
 )
->>>>>>> f50bbfc8
 
 
 CONFIG_PATH = 'config.yaml'
